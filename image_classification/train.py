import gzip
import argparse

import paddle.v2.dataset.flowers as flowers
import paddle.v2 as paddle
import reader
import vgg
import resnet
import alexnet
import googlenet
<<<<<<< HEAD
import inception_v4
import argparse
=======
import inception_resnet_v2
>>>>>>> 4f13cce6

DATA_DIM = 3 * 224 * 224  # Use 3 * 331 * 331 or 3 * 299 * 299 for Inception-ResNet-v2.
CLASS_DIM = 102
BATCH_SIZE = 128


def main():
    # parse the argument
    parser = argparse.ArgumentParser()
    parser.add_argument(
        'model',
        help='The model for image classification',
        choices=[
            'alexnet', 'vgg13', 'vgg16', 'vgg19', 'resnet', 'googlenet',
<<<<<<< HEAD
            'inception_v4'
=======
            'inception-resnet-v2'
>>>>>>> 4f13cce6
        ])
    args = parser.parse_args()

    # PaddlePaddle init
    paddle.init(use_gpu=True, trainer_count=1)

    image = paddle.layer.data(
        name="image", type=paddle.data_type.dense_vector(DATA_DIM))
    lbl = paddle.layer.data(
        name="label", type=paddle.data_type.integer_value(CLASS_DIM))

    extra_layers = None
    learning_rate = 0.01
    if args.model == 'alexnet':
        out = alexnet.alexnet(image, class_dim=CLASS_DIM)
    elif args.model == 'vgg13':
        out = vgg.vgg13(image, class_dim=CLASS_DIM)
    elif args.model == 'vgg16':
        out = vgg.vgg16(image, class_dim=CLASS_DIM)
    elif args.model == 'vgg19':
        out = vgg.vgg19(image, class_dim=CLASS_DIM)
    elif args.model == 'resnet':
        out = resnet.resnet_imagenet(image, class_dim=CLASS_DIM)
        learning_rate = 0.1
    elif args.model == 'googlenet':
        out, out1, out2 = googlenet.googlenet(image, class_dim=CLASS_DIM)
        loss1 = paddle.layer.cross_entropy_cost(
            input=out1, label=lbl, coeff=0.3)
        paddle.evaluator.classification_error(input=out1, label=lbl)
        loss2 = paddle.layer.cross_entropy_cost(
            input=out2, label=lbl, coeff=0.3)
        paddle.evaluator.classification_error(input=out2, label=lbl)
        extra_layers = [loss1, loss2]
<<<<<<< HEAD
    elif args.model == 'inception_v4':
        out = inception_v4.inception_v4(image, class_dim=CLASS_DIM)
=======
    elif args.model == 'inception-resnet-v2':
        assert DATA_DIM == 3 * 331 * 331 or DATA_DIM == 3 * 299 * 299
        out = inception_resnet_v2.inception_resnet_v2(
            image, class_dim=CLASS_DIM, dropout_rate=0.5, data_dim=DATA_DIM)
>>>>>>> 4f13cce6

    cost = paddle.layer.classification_cost(input=out, label=lbl)

    # Create parameters
    parameters = paddle.parameters.create(cost)

    # Create optimizer
    optimizer = paddle.optimizer.Momentum(
        momentum=0.9,
        regularization=paddle.optimizer.L2Regularization(rate=0.0005 *
                                                         BATCH_SIZE),
        learning_rate=learning_rate / BATCH_SIZE,
        learning_rate_decay_a=0.1,
        learning_rate_decay_b=128000 * 35,
        learning_rate_schedule="discexp", )

    train_reader = paddle.batch(
        paddle.reader.shuffle(
            flowers.train(),
            # To use other data, replace the above line with:
            # reader.train_reader('train.list'),
            buf_size=1000),
        batch_size=BATCH_SIZE)
    test_reader = paddle.batch(
        flowers.valid(),
        # To use other data, replace the above line with:
        # reader.test_reader('val.list'),
        batch_size=BATCH_SIZE)

    # Create trainer
    trainer = paddle.trainer.SGD(
        cost=cost,
        parameters=parameters,
        update_equation=optimizer,
        extra_layers=extra_layers)

    # End batch and end pass event handler
    def event_handler(event):
        if isinstance(event, paddle.event.EndIteration):
            if event.batch_id % 1 == 0:
                print "\nPass %d, Batch %d, Cost %f, %s" % (
                    event.pass_id, event.batch_id, event.cost, event.metrics)
        if isinstance(event, paddle.event.EndPass):
            with gzip.open('params_pass_%d.tar.gz' % event.pass_id, 'w') as f:
                trainer.save_parameter_to_tar(f)

            result = trainer.test(reader=test_reader)
            print "\nTest with Pass %d, %s" % (event.pass_id, result.metrics)

    trainer.train(
        reader=train_reader, num_passes=200, event_handler=event_handler)


if __name__ == '__main__':
    main()<|MERGE_RESOLUTION|>--- conflicted
+++ resolved
@@ -8,12 +8,8 @@
 import resnet
 import alexnet
 import googlenet
-<<<<<<< HEAD
 import inception_v4
-import argparse
-=======
 import inception_resnet_v2
->>>>>>> 4f13cce6
 
 DATA_DIM = 3 * 224 * 224  # Use 3 * 331 * 331 or 3 * 299 * 299 for Inception-ResNet-v2.
 CLASS_DIM = 102
@@ -28,11 +24,7 @@
         help='The model for image classification',
         choices=[
             'alexnet', 'vgg13', 'vgg16', 'vgg19', 'resnet', 'googlenet',
-<<<<<<< HEAD
-            'inception_v4'
-=======
-            'inception-resnet-v2'
->>>>>>> 4f13cce6
+            'inception-resnet-v2', 'inception_v4'
         ])
     args = parser.parse_args()
 
@@ -66,15 +58,12 @@
             input=out2, label=lbl, coeff=0.3)
         paddle.evaluator.classification_error(input=out2, label=lbl)
         extra_layers = [loss1, loss2]
-<<<<<<< HEAD
-    elif args.model == 'inception_v4':
-        out = inception_v4.inception_v4(image, class_dim=CLASS_DIM)
-=======
     elif args.model == 'inception-resnet-v2':
         assert DATA_DIM == 3 * 331 * 331 or DATA_DIM == 3 * 299 * 299
         out = inception_resnet_v2.inception_resnet_v2(
             image, class_dim=CLASS_DIM, dropout_rate=0.5, data_dim=DATA_DIM)
->>>>>>> 4f13cce6
+    elif args.model == 'inception_v4':
+        out = inception_v4.inception_v4(image, class_dim=CLASS_DIM)
 
     cost = paddle.layer.classification_cost(input=out, label=lbl)
 
