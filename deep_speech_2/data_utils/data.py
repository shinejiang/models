--- conflicted
+++ resolved
@@ -89,10 +89,6 @@
         self._num_threads = num_threads
         self._rng = random.Random(random_seed)
         self._epoch = 0
-        # for caching tar files info
-        self.tar2info = {}
-        self.tar2object = {}
-
         # for caching tar files info
         self.tar2info = {}
         self.tar2object = {}
@@ -230,13 +226,8 @@
         return self._speech_featurizer.vocab_list
 
     def _parse_tar(self, file):
-<<<<<<< HEAD
         """Parse a tar file to get a tarfile object
         and a map containing tarinfoes
-=======
-        """
-        Parse a tar file to get a tarfile object and a map containing tarinfoes
->>>>>>> 1b15f83f
         """
         result = {}
         f = tarfile.open(file)
@@ -244,7 +235,6 @@
             result[tarinfo.name] = tarinfo
         return f, result
 
-<<<<<<< HEAD
     def _get_file_object(self, file):
         """Get file object by file path.
         If file startwith tar, it will return a tar file object
@@ -253,16 +243,6 @@
         """
         if file.startswith('tar:'):
             tarpath, filename = file.split(':', 1)[1].split('#', 1)
-=======
-    def _read_soundbytes(self, filepath):
-        """
-        Read bytes from file.
-        If filepath startwith tar, we will read bytes from tar file
-        and cached tar file info for next reading request.
-        """
-        if filepath.startswith('tar:'):
-            tarpath, filename = filepath.split(':', 1)[1].split('#', 1)
->>>>>>> 1b15f83f
             if 'tar2info' not in local_data.__dict__:
                 local_data.tar2info = {}
             if 'tar2object' not in local_data.__dict__:
@@ -272,24 +252,9 @@
                 local_data.tar2info[tarpath] = infoes
                 local_data.tar2object[tarpath] = object
             return local_data.tar2object[tarpath].extractfile(
-<<<<<<< HEAD
                 local_data.tar2info[tarpath][filename])
         else:
             return open(file)
-=======
-                local_data.tar2info[tarpath][filename]).read()
-        else:
-            return open(filepath).read()
-
-    def _process_utterance(self, filename, transcript):
-        """Load, augment, featurize and normalize for speech data."""
-        speech_segment = SpeechSegment.from_bytes(
-            self._read_soundbytes(filename), transcript)
-        self._augmentation_pipeline.transform_audio(speech_segment)
-        specgram, text_ids = self._speech_featurizer.featurize(speech_segment)
-        specgram = self._normalizer.apply(specgram)
-        return specgram, text_ids
->>>>>>> 1b15f83f
 
     def _instance_reader_creator(self, manifest):
         """
